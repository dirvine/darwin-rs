//! darwin-rs: evolutionary algorithms with Rust
//!
<<<<<<< HEAD
//! Written by Willi Kappler, Version 0.3 (2016.08.29)
=======
//! Written by Willi Kappler, Version 0.4 (2017.06.26)
>>>>>>> 0d2178e1
//!
//! Repository: https://github.com/willi-kappler/darwin-rs
//!
//! License: MIT
//!
//! This library allows you to write evolutionary algorithms (EA) in Rust.
//! Examples provided: TSP, Sudoku, Queens Problem, OCR
//!
//!

// For clippy
// #![feature(plugin)]
//
// #![plugin(clippy)]

// For error-chain
#![recursion_limit = "1024"]

#[macro_use] extern crate error_chain;
#[macro_use] extern crate log;
extern crate jobsteal;

pub mod individual;
pub mod simulation;
pub mod simulation_builder;
pub mod population;
pub mod population_builder;

pub use individual::Individual;
pub use simulation::Simulation;
pub use simulation_builder::{SimulationBuilder};
pub use population::Population;
pub use population_builder::{PopulationBuilder};<|MERGE_RESOLUTION|>--- conflicted
+++ resolved
@@ -1,10 +1,6 @@
 //! darwin-rs: evolutionary algorithms with Rust
 //!
-<<<<<<< HEAD
-//! Written by Willi Kappler, Version 0.3 (2016.08.29)
-=======
 //! Written by Willi Kappler, Version 0.4 (2017.06.26)
->>>>>>> 0d2178e1
 //!
 //! Repository: https://github.com/willi-kappler/darwin-rs
 //!
